<<<<<<< HEAD
__version__ = '1.0.1'
__author__ = 'brainelectronics'
=======
#!/usr/bin/env python3
# -*- coding: UTF-8 -*-

__version_info__ = ("0", "0", "0")
__version__ = '.'.join(__version_info__)
>>>>>>> b2b042a4
<|MERGE_RESOLUTION|>--- conflicted
+++ resolved
@@ -1,10 +1,5 @@
-<<<<<<< HEAD
-__version__ = '1.0.1'
-__author__ = 'brainelectronics'
-=======
 #!/usr/bin/env python3
 # -*- coding: UTF-8 -*-
 
 __version_info__ = ("0", "0", "0")
-__version__ = '.'.join(__version_info__)
->>>>>>> b2b042a4
+__version__ = '.'.join(__version_info__)